use std::default::Default;
use std::fs::File;
use std::path::Path;
use std::process::exit;
use std::io::{Write};
use std::os::unix::io::FromRawFd;

use argparse::{ArgumentParser, Store};

use config::read_config;
use config::Settings;


mod version;
<<<<<<< HEAD
mod gemfile;
=======
mod error;
mod managers;
>>>>>>> 56113a97

pub use self::version::short_version;
pub use self::error::Error;


pub fn run() -> i32 {
    let mut container: String = "".to_string();
    let mut settings: Settings = Default::default();
    {
        let mut ap = ArgumentParser::new();
        ap.set_description("
            A tool which versions containers
            ");
        ap.refer(&mut container)
          .add_argument("container", Store,
                "A container to version")
          .required();
        ap.refer(&mut settings)
          .add_option(&["--settings"], Store,
                "User settings for the container build");
        match ap.parse_args() {
            Ok(()) => {}
            Err(0) => return 0,
            Err(_) => return 122,
        }
    }

    // TODO(tailhook) read also config from /work/.vagga/vagga.yaml
    let cfg = read_config(&Path::new("/work/vagga.yaml")).ok()
        .expect("Error parsing configuration file");  // TODO
    let cont = cfg.containers.get(&container)
        .expect("Container not found");  // TODO

    let hash = match version::long_version(&cont, &cfg) {
        Ok(hash) => hash,
        Err((_, Error::New))  => {
            return 29;
        }
        Err((cmd, e)) => {
            error!("Error versioning command {}: {}", cmd, e);
            return 1;
        }
    };

    debug!("Got hash {:?}", hash);
    match unsafe { File::from_raw_fd(3) }.write_all(hash.as_bytes()) {
        Ok(()) => {}
        Err(e) => {
            error!("Error writing hash: {}", e);
            return 1;
        }
    }
    return 0;
}

pub fn main() {
    let val = run();
    exit(val);
}<|MERGE_RESOLUTION|>--- conflicted
+++ resolved
@@ -12,12 +12,8 @@
 
 
 mod version;
-<<<<<<< HEAD
-mod gemfile;
-=======
 mod error;
 mod managers;
->>>>>>> 56113a97
 
 pub use self::version::short_version;
 pub use self::error::Error;
