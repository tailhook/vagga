--- conflicted
+++ resolved
@@ -148,8 +148,6 @@
                 })
             }
             &B::ComposerRequirements(ref info) => {
-<<<<<<< HEAD
-=======
                 let path = Path::new("/work").join("composer.lock");
                 if path.exists() { try!(
                     File::open(&path).map_err(|e| Error::Io(e, path.clone()))
@@ -165,7 +163,6 @@
                     })
                 );}
 
->>>>>>> 7b8d5e98
                 let path = Path::new("/work").join("composer.json");
                 File::open(&path).map_err(|e| Error::Io(e, path.clone()))
                 .and_then(|mut f| Json::from_reader(&mut f)
@@ -173,13 +170,10 @@
                 .map(|data| {
                     // just use `npm_hash_deps` here for the structure is equal
                     npm_hash_deps(&data, "require", hash);
-<<<<<<< HEAD
-=======
                     npm_hash_deps(&data, "conflict", hash);
                     npm_hash_deps(&data, "replace", hash);
                     npm_hash_deps(&data, "provide", hash);
                     npm_hash_deps(&data, "suggest", hash);
->>>>>>> 7b8d5e98
                     // "autoload" and "repositories" can be quite complex, just hash everything
                     hash_json(&data, "autoload", hash);
                     hash_json(&data, "repositories", hash);
