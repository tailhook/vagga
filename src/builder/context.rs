--- conflicted
+++ resolved
@@ -8,11 +8,12 @@
 use config::Config;
 use config::Container;
 use config::Settings;
-<<<<<<< HEAD
-use config::builders::{PipSettings, GemSettings, NpmSettings};
-=======
-use config::builders::{PipSettings, NpmSettings, ComposerSettings};
->>>>>>> 56113a97
+use config::builders::{
+    ComposerSettings,
+    GemSettings,
+    PipSettings,
+    NpmSettings
+};
 use super::capsule;
 use super::packages;
 use super::timer;
