--- conflicted
+++ resolved
@@ -249,10 +249,7 @@
         let php5_only = ["precise", "trusty", "vivid", "wily"];
         self.codename.as_ref().map(|cn| !php5_only.contains(&cn.as_ref())).unwrap_or(false)
     }
-<<<<<<< HEAD
-=======
-
->>>>>>> 7b8d5e98
+
     fn system_deps(&self, pkg: packages::Package) -> Option<Vec<&'static str>> {
         match pkg {
             packages::BuildEssential => Some(vec!()),
@@ -270,15 +267,9 @@
             packages::NodeJsDev => Some(vec!()),
             packages::Npm => Some(vec!()),
             packages::Php if self.has_php7() => {
-<<<<<<< HEAD
-                Some(vec!("php7", "php7-cli"))
-            }
-            packages::Php => Some(vec!("php5", "php5-cli")),
-=======
                 Some(vec!("php7-common", "php7-cli"))
             }
             packages::Php => Some(vec!("php5-common", "php5-cli")),
->>>>>>> 7b8d5e98
             packages::PhpDev => Some(vec!()),
             packages::Composer => None,
             packages::Git => Some(vec!()),
@@ -430,30 +421,6 @@
     return Ok(());
 }
 
-<<<<<<< HEAD
-fn build_deps(pkg: packages::Package) -> Option<Vec<&'static str>> {
-    match pkg {
-        packages::BuildEssential => Some(vec!("build-essential")),
-        packages::Https => Some(vec!("ca-certificates")),
-        packages::Python2 => Some(vec!()),
-        packages::Python2Dev => Some(vec!("python-dev")),
-        packages::Python3 => Some(vec!()),
-        packages::Python3Dev => Some(vec!("python3-dev")),
-        packages::PipPy2 => None,
-        packages::PipPy3 => None,
-        packages::NodeJs => Some(vec!()),
-        packages::NodeJsDev => Some(vec!("nodejs-dev")),
-        packages::Npm => Some(vec!("npm")),
-        packages::Php => Some(vec!()),
-        packages::PhpDev => Some(vec!("php5-dev")),
-        packages::Composer => None,
-        packages::Git => Some(vec!("git")),
-        packages::Mercurial => Some(vec!("hg")),
-    }
-}
-
-=======
->>>>>>> 7b8d5e98
 
 pub fn clobber_chfn() -> Result<(), String> {
     try_msg!(symlink("/bin/true", "/vagga/root/usr/bin/.tmp.chfn"),
