--- conflicted
+++ resolved
@@ -21,88 +21,6 @@
     pub contents: String,
 }
 
-<<<<<<< HEAD
-#[derive(RustcEncodable, RustcDecodable, Debug, Clone)]
-pub struct UbuntuReleaseInfo {
-    pub version: String,
-    pub arch: String,
-    pub keep_chfn_command: bool,
-}
-
-#[derive(RustcEncodable, RustcDecodable, Debug, Clone)]
-pub struct UbuntuRepoInfo {
-    pub url: String,
-    pub suite: String,
-    pub components: Vec<String>,
-}
-
-#[derive(Clone, RustcDecodable, Debug, RustcEncodable)]
-pub struct PipSettings {
-    pub find_links: Vec<String>,
-    pub index_urls: Vec<String>,
-    pub trusted_hosts: Vec<String>,
-    pub dependencies: bool,
-    pub cache_wheels: bool,
-    pub install_python: bool,
-    pub python_exe: Option<String>,
-}
-
-#[derive(Clone, RustcDecodable, Debug, RustcEncodable)]
-pub struct NpmSettings {
-    pub install_node: bool,
-    pub npm_exe: String,
-}
-
-#[derive(Clone, RustcDecodable, Debug, RustcEncodable)]
-pub struct ComposerSettings {
-    // It is used 'runtime' instead of 'php' in order to support hhvm in the future
-    pub install_runtime: bool,
-    pub install_dev: bool,
-    pub runtime_exe: Option<String>,
-    pub include_path: Option<String>,
-    pub keep_composer: bool,
-    pub vendor_dir: Option<PathBuf>,
-}
-
-#[derive(Clone, RustcDecodable, Debug, RustcEncodable)]
-pub struct GemSettings {
-    pub install_ruby: bool,
-    pub gem_exe: Option<String>,
-    pub update_gem: bool,
-}
-
-#[derive(RustcEncodable, RustcDecodable, Debug, Clone)]
-pub struct GitSource {
-    pub url: String,
-    pub revision: Option<String>,
-    pub branch: Option<String>,
-}
-
-#[derive(Clone, RustcDecodable, RustcEncodable, Debug)]
-pub enum Source {
-    Git(GitSource),
-    Container(String),
-    Directory,
-}
-
-#[derive(Clone, RustcDecodable, RustcEncodable, Debug)]
-pub struct SubConfigInfo {
-    pub source: Source,
-    pub path: PathBuf,
-    pub container: String,
-    pub cache: Option<bool>,
-    pub change_dir: Option<bool>,
-}
-
-#[derive(Clone, RustcDecodable, RustcEncodable, Debug)]
-pub struct BuildInfo {
-    pub container: String,
-    pub source: PathBuf,
-    pub path: Option<PathBuf>,
-    pub temporary_mount: Option<PathBuf>,
-}
-=======
->>>>>>> 72b16b66
 
 #[derive(Clone, RustcDecodable, RustcEncodable, Debug)]
 pub struct PyFreeze {
